--- conflicted
+++ resolved
@@ -7,14 +7,8 @@
 
 from pkg_resources import DistributionNotFound, get_distribution
 
-<<<<<<< HEAD
 search_headers = {"Accept": "application/json"}
 
-
-def return_parameter_options() -> Tuple:
-    """Find category options for ERDDAP server.
-=======
->>>>>>> a70e92a0
 
 def _get_version() -> str:
     """Fixes circular import issues."""
